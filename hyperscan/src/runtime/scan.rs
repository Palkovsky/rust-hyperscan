use std::io::Read;
use std::mem;
use std::ptr;

use foreign_types::ForeignTypeRef;
use libc::{c_char, c_uint};

use crate::{
    common::{Block, DatabaseRef, Streaming, Vectored},
    error::AsResult,
    ffi,
    runtime::{split_closure, ScratchRef, StreamRef},
    Result,
};

#[cfg(feature = "async")]
use futures::io::{AsyncRead, AsyncReadExt};

/// Indicating whether or not matching should continue on the target data.
#[repr(i32)]
#[derive(Clone, Copy, Debug, PartialEq)]
pub enum Matching {
    /// The matching should continue
    Continue = 0,
    /// The matching should cease
    Terminate = 1,
}

impl Default for Matching {
    fn default() -> Self {
        Matching::Continue
    }
}

/// Definition of the match event callback function type.
///
/// A callback function matching the defined type must be provided by the
/// application calling the `DatabaseRef::scan` or `StreamRef::scan` functions
/// (or other streaming calls which can produce matches).
///
/// This callback function will be invoked whenever a match is located in the
/// target data during the execution of a scan. The details of the match are
/// passed in as parameters to the callback function, and the callback function
/// should return a value indicating whether or not matching should continue on
/// the target data. If no callbacks are desired from a scan call, NULL may be
/// provided in order to suppress match production.
///
/// This callback function should not attempt to call Hyperscan API functions on
/// the same stream nor should it attempt to reuse the scratch space allocated
/// for the API calls that caused it to be triggered. Making another call to the
/// Hyperscan library with completely independent parameters should work (for
/// example, scanning a different database in a new stream and with new scratch
/// space), but reusing data structures like stream state and/or scratch space
/// will produce undefined behavior.
pub trait MatchEventHandler {
    /// Split the match event handler to callback and userdata.
    ///
    /// # Safety
    ///
<<<<<<< HEAD
    /// The returned function can only be called with the returned pointer, or a pointer to another C closure.
=======
    /// Do not implement this trait directly, use `()`, `Matching` or `|id, from, to, flags| -> Matching`.
>>>>>>> 0517d86f
    unsafe fn split(&mut self) -> (ffi::match_event_handler, *mut libc::c_void);
}

impl MatchEventHandler for () {
    unsafe fn split(&mut self) -> (ffi::match_event_handler, *mut libc::c_void) {
        (None, ptr::null_mut())
    }
}

impl MatchEventHandler for Matching {
    unsafe fn split(&mut self) -> (ffi::match_event_handler, *mut libc::c_void) {
        unsafe extern "C" fn trampoline(_: u32, _: u64, _: u64, _: u32, ctx: *mut ::libc::c_void) -> ::libc::c_int {
            ctx.cast::<Matching>().read() as _
        }

        (Some(trampoline), self as *mut _ as *mut _)
    }
}

impl MatchEventHandler for (ffi::match_event_handler, *mut libc::c_void) {
    unsafe fn split(&mut self) -> (ffi::match_event_handler, *mut libc::c_void) {
        *self
    }
}

impl<F> MatchEventHandler for F
where
    F: FnMut(u32, u64, u64, u32) -> Matching,
{
    unsafe fn split(&mut self) -> (ffi::match_event_handler, *mut libc::c_void) {
        let (callback, userdata) = split_closure(self);

        (Some(mem::transmute(callback)), userdata)
    }
}

impl DatabaseRef<Block> {
    /// The block (non-streaming) regular expression scanner.
    ///
    /// This is the function call in which the actual pattern matching takes place for block-mode pattern databases.
    ///
    /// # Examples
    ///
    /// ```rust
    /// # use hyperscan::prelude::*;
    /// let db: BlockDatabase = pattern! {"test"; CASELESS | SOM_LEFTMOST}.build().unwrap();
    /// let s = db.alloc_scratch().unwrap();
    /// let mut matches = vec![];
    ///
    /// db.scan("foo test bar", &s, |_, from, to, _| {
    ///     matches.push(from..to);
    ///     Matching::Continue
    /// }).unwrap();
    ///
    /// assert_eq!(matches, vec![4..8]);
    /// ```
    pub fn scan<T, F>(&self, data: T, scratch: &ScratchRef, mut on_match_event: F) -> Result<()>
    where
        T: AsRef<[u8]>,
        F: MatchEventHandler,
    {
        let data = data.as_ref();

        unsafe {
            let (callback, userdata) = on_match_event.split();

            ffi::hs_scan(
                self.as_ptr(),
                data.as_ptr() as *const c_char,
                data.len() as u32,
                0,
                scratch.as_ptr(),
                callback,
                userdata,
            )
            .ok()
        }
    }
}

impl DatabaseRef<Vectored> {
    /// The vectored regular expression scanner.
    ///
    /// This is the function call in which the actual pattern matching takes place for vectoring-mode pattern databases.
    ///
    /// # Examples
    ///
    /// ```rust
    /// # use hyperscan::prelude::*;
    /// let db: VectoredDatabase = pattern!{"test"; CASELESS|SOM_LEFTMOST}.build().unwrap();
    /// let s = db.alloc_scratch().unwrap();
    ///
    /// let mut matches = vec![];
    ///
    /// db.scan(vec!["foo", "test", "bar"], &s, |id, from, to, _| {
    ///     matches.push(from..to);
    ///     Matching::Continue
    /// }).unwrap();
    ///
    /// assert_eq!(matches, vec![3..7]);
    /// ```
    pub fn scan<I, T, F>(&self, data: I, scratch: &ScratchRef, mut on_match_event: F) -> Result<()>
    where
        I: IntoIterator<Item = T>,
        T: AsRef<[u8]>,
        F: MatchEventHandler,
    {
        let (ptrs, lens): (Vec<_>, Vec<_>) = data
            .into_iter()
            .map(|buf| {
                let buf = buf.as_ref();

                (buf.as_ptr() as *const i8, buf.len() as c_uint)
            })
            .unzip();

        unsafe {
            let (callback, userdata) = on_match_event.split();

            ffi::hs_scan_vector(
                self.as_ptr(),
                ptrs.as_slice().as_ptr() as *const *const c_char,
                lens.as_slice().as_ptr() as *const _,
                ptrs.len() as u32,
                0,
                scratch.as_ptr(),
                callback,
                userdata,
            )
            .ok()
        }
    }
}

const SCAN_BUF_SIZE: usize = 4096;

impl DatabaseRef<Streaming> {
    /// Pattern matching takes place for stream-mode pattern databases.
    ///
    /// # Examples
    ///
    /// ```rust
    /// # use std::io::Cursor;
    /// # use hyperscan::prelude::*;
    /// const SCAN_BUF_SIZE: usize = 4096;
    /// let mut buf = String::from_utf8(vec![b'x'; SCAN_BUF_SIZE - 2]).unwrap();
    ///
    /// buf.push_str("baaab");
    ///
    /// let db: StreamingDatabase = pattern! { "a+"; SOM_LEFTMOST }.build().unwrap();
    /// let s = db.alloc_scratch().unwrap();
    /// let mut cur = Cursor::new(buf.as_bytes());
    /// let mut matches = vec![];
    ///
    /// db.scan(&mut cur, &s, |_, from, to, _| {
    ///     matches.push((from, to));
    ///
    ///     Matching::Continue
    /// })
    /// .unwrap();
    ///
    /// assert_eq!(matches, vec![(4095, 4096), (4095, 4097), (4095, 4098)]);
    /// ```
    pub fn scan<R, F>(&self, reader: &mut R, scratch: &ScratchRef, mut on_match_event: F) -> Result<()>
    where
        R: Read,
        F: MatchEventHandler,
    {
        let stream = self.open_stream()?;
        let mut buf = [0; SCAN_BUF_SIZE];

        let (callback, userdata) = unsafe { on_match_event.split() };

        while let Ok(len) = reader.read(&mut buf[..]) {
            if len == 0 {
                break;
            }

            stream.scan(&buf[..len], scratch, (callback, userdata))?;
        }

        stream.close(scratch, (callback, userdata))
    }
    /// Pattern matching takes place for stream-mode pattern databases using AsyncRead.
    ///
    /// # Examples
    ///
    /// ```rust
    /// # use futures::io::Cursor;
    /// # use hyperscan::prelude::*;
    /// # use tokio_test;
    /// const SCAN_BUF_SIZE: usize = 4096;
    /// let mut buf = String::from_utf8(vec![b'x'; SCAN_BUF_SIZE - 2]).unwrap();
    ///
    /// buf.push_str("baaab");
    ///
    /// let db: StreamingDatabase = pattern! { "a+"; SOM_LEFTMOST }.build().unwrap();
    /// let s = db.alloc_scratch().unwrap();
    /// let mut cur = Cursor::new(buf.as_bytes());
    /// let mut matches = vec![];
    ///
    /// tokio_test::block_on(async {
    ///     db.async_scan(&mut cur, &s, |_, from, to, _| {
    ///         matches.push((from, to));
    ///
    ///         Matching::Continue
    ///     }).await.unwrap();
    /// });
    ///
    /// assert_eq!(matches, vec![(4095, 4096), (4095, 4097), (4095, 4098)]);
    /// ```
    #[cfg(feature = "async")]
    pub async fn async_scan<R, F>(&self, reader: &mut R, scratch: &ScratchRef, mut on_match_event: F) -> Result<()>
    where
        R: AsyncRead + Unpin,
        F: MatchEventHandler,
    {
        let stream = self.open_stream()?;
        let mut buf = [0; SCAN_BUF_SIZE];

        let (callback, userdata) = unsafe { on_match_event.split() };

        while let Ok(len) = reader.read(&mut buf[..]).await {
            if len == 0 {
                break;
            }

            stream.scan(&buf[..len], scratch, (callback, userdata))?;
        }

        stream.close(scratch, (callback, userdata))
    }
}

impl StreamRef {
    /// Write data to be scanned to the opened stream.
    ///
    /// This is the function call in which the actual pattern matching takes place as data is written to the stream.
    /// Matches will be returned via the `on_match_event` callback supplied.
    ///
    /// # Examples
    ///
    /// ```rust
    /// # use hyperscan::prelude::*;
    /// let db: StreamingDatabase = pattern! {"test"; SOM_LEFTMOST}.build().unwrap();
    ///
    /// let s = db.alloc_scratch().unwrap();
    /// let st = db.open_stream().unwrap();
    ///
    /// let data = vec!["foo t", "es", "t bar"];
    /// let mut matches = vec![];
    ///
    /// let mut callback = |_, from, to, _| {
    ///     matches.push((from, to));
    ///
    ///     Matching::Continue
    /// };
    ///
    /// for d in data {
    ///     st.scan(d, &s, &mut callback).unwrap();
    /// }
    ///
    /// st.close(&s, callback).unwrap();
    ///
    /// assert_eq!(matches, vec![(4, 8)]);
    /// ```
    pub fn scan<T, F>(&self, data: T, scratch: &ScratchRef, mut on_match_event: F) -> Result<()>
    where
        T: AsRef<[u8]>,
        F: MatchEventHandler,
    {
        let data = data.as_ref();

        unsafe {
            let (callback, userdata) = on_match_event.split();

            ffi::hs_scan_stream(
                self.as_ptr(),
                data.as_ptr() as *const c_char,
                data.len() as u32,
                0,
                scratch.as_ptr(),
                callback,
                userdata,
            )
            .ok()
        }
    }
}<|MERGE_RESOLUTION|>--- conflicted
+++ resolved
@@ -57,11 +57,7 @@
     ///
     /// # Safety
     ///
-<<<<<<< HEAD
-    /// The returned function can only be called with the returned pointer, or a pointer to another C closure.
-=======
     /// Do not implement this trait directly, use `()`, `Matching` or `|id, from, to, flags| -> Matching`.
->>>>>>> 0517d86f
     unsafe fn split(&mut self) -> (ffi::match_event_handler, *mut libc::c_void);
 }
 
