--- conflicted
+++ resolved
@@ -1,58 +1,50 @@
 [package]
-name = "hyperscan"
-version = "0.2.2"
 authors = ["Flier Lu <flier.lu@gmail.com>"]
 description = "Hyperscan bindings for Rust with Multiple Pattern and Streaming Scan"
+documentation = "https://docs.rs/crate/hyperscan/"
+edition = "2018"
 homepage = "https://github.com/flier/rust-hyperscan"
+keywords = ["regex", "hyperscan", "streaming"]
+license = "Apache-2.0"
+name = "hyperscan"
+readme = "../README.md"
 repository = "https://github.com/flier/rust-hyperscan"
-documentation = "https://docs.rs/crate/hyperscan/"
-license = "Apache-2.0"
-readme = "../README.md"
-keywords = ["regex", "hyperscan", "streaming"]
-edition = "2018"
+version = "0.2.2"
 
 [features]
 default = ["full", "latest"]
 
+gen = ["hyperscan-sys/gen"]
 static = ["hyperscan-sys/static"]
-gen = ["hyperscan-sys/gen"]
 
+chimera = ["hyperscan-sys/chimera", "bitflags", "derive_more", "static"]
+compile = ["hyperscan-sys/compile", "bitflags", "derive_more"]
 full = ["compile", "runtime"]
-compile = ["hyperscan-sys/compile", "bitflags", "derive_more"]
 runtime = ["hyperscan-sys/runtime"]
-chimera = ["hyperscan-sys/chimera", "bitflags", "derive_more", "static"]
 
+async = ["futures"]
 latest = ["v5_4"]
+literal = []
+pattern = ["regex/pattern"]
+unstable = ["pattern"]
+v4 = []
+v5 = ["v4", "literal"]
+v5_3 = ["v5"]
 v5_4 = ["v5_3"]
-v5_3 = ["v5"]
-v5 = ["v4", "literal"]
-literal = []
-<<<<<<< HEAD
-v4 = []
-
-=======
-async = ["futures"]
->>>>>>> 0517d86f
-unstable = ["pattern"]
-pattern = ["regex/pattern"]
 
 [dependencies]
-<<<<<<< HEAD
-bitflags = { version = "1.0", optional = true }
-=======
 anyhow = "1.0"
-bitflags = { version = "1.3", optional = true }
->>>>>>> 0517d86f
+bitflags = {version = "1.3", optional = true}
 cfg-if = "1.0"
-derive_more = { version = "0.99", optional = true }
+derive_more = {version = "0.99", optional = true}
 foreign-types = "0.5"
 libc = "0.2"
 malloc_buf = "1.0"
 semver = "1"
 thiserror = "1.0"
 
-hyperscan-sys = { version = "0.2", path = "../hyperscan-sys" }
-futures = {version = "0.3.16", optional = true }
+futures = {version = "0.3.16", optional = true}
+hyperscan-sys = {version = "0.2", path = "../hyperscan-sys"}
 
 [dev-dependencies]
 anyhow = "1.0"
@@ -74,15 +66,15 @@
 
 [[example]]
 name = "patbench"
+required-features = ["full"]
 test = false
-required-features = ["full"]
 
 [[example]]
 name = "pcapscan"
+required-features = ["full"]
 test = false
-required-features = ["full"]
 
 [[example]]
 name = "simplegrep"
-test = false
-required-features = ["full"]+required-features = ["full"]
+test = false