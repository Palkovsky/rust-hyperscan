[package]
name = "hyperscan"
version = "0.2.1"
authors = ["Flier Lu <flier.lu@gmail.com>"]
description = "Hyperscan bindings for Rust with Multiple Pattern and Streaming Scan"
homepage = "https://github.com/flier/rust-hyperscan"
repository = "https://github.com/flier/rust-hyperscan"
documentation = "https://docs.rs/crate/hyperscan/"
license = "Apache-2.0"
readme = "../README.md"
keywords = ["regex", "hyperscan", "streaming"]
edition = "2018"

[features]
default = ["full", "latest"]

static = ["hyperscan-sys/static"]
gen = ["hyperscan-sys/gen"]

full = ["compile", "runtime"]
compile = ["hyperscan-sys/compile", "bitflags", "derive_more"]
runtime = ["hyperscan-sys/runtime"]
chimera = ["hyperscan-sys/chimera", "bitflags", "derive_more", "static"]

latest = ["v5_4"]
v5_4 = ["v5_3"]
v5_3 = ["v5"]
v5 = ["v4", "literal"]
literal = []
v4 = []

unstable = ["pattern"]
pattern = ["regex/pattern"]

[dependencies]
bitflags = { version = "1.0", optional = true }
cfg-if = "1.0"
derive_more = { version = "0.99", optional = true }
foreign-types = "0.5"
libc = "0.2"
malloc_buf = "1.0"
semver = "0.11"
thiserror = "1.0"

hyperscan-sys = { version = "0.2", path = "../hyperscan-sys" }

[dev-dependencies]
anyhow = "1.0"
byteorder = "1.2"
doc-comment = "0.3"
either = "1.5"
pcap = "0.8"
pnet = "0.27"
rand = "0.8"
<<<<<<< HEAD
regex = "1.4"
=======
regex = "1.1"
>>>>>>> 7c9dacd8
structopt = "0.3"

[build-dependencies]
rustc_version = "0.3"

[package.metadata.docs.rs]
all-features = true

[[example]]
name = "patbench"
test = false
required-features = ["full"]

[[example]]
name = "pcapscan"
test = false
required-features = ["full"]

[[example]]
name = "simplegrep"
test = false
required-features = ["full"]<|MERGE_RESOLUTION|>--- conflicted
+++ resolved
@@ -52,11 +52,7 @@
 pcap = "0.8"
 pnet = "0.27"
 rand = "0.8"
-<<<<<<< HEAD
 regex = "1.4"
-=======
-regex = "1.1"
->>>>>>> 7c9dacd8
 structopt = "0.3"
 
 [build-dependencies]
