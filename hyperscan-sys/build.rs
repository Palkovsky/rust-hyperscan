--- conflicted
+++ resolved
@@ -20,19 +20,12 @@
         if !prefix.exists() || !prefix.is_dir() {
             bail!("HYPERSCAN_ROOT should point to a directory that exists.");
         }
-<<<<<<< HEAD
-        if !inc_path.exists() || !inc_path.is_dir() {
-            bail!("`$HYPERSCAN_ROOT/include/hs` subdirectory not found.");
-        }
-        if !link_path.exists() || !link_path.is_dir() {
-=======
 
         let inc_path = prefix.join("include/hs");
         let link_path = prefix.join("lib");
         if link_path.exists() && link_path.is_dir() {
             cargo_emit::rustc_link_search!(link_path.to_string_lossy() => "native");
         } else {
->>>>>>> 0517d86f
             bail!("`$HYPERSCAN_ROOT/lib` subdirectory not found.");
         }
 
@@ -57,7 +50,6 @@
             cargo_emit::rustc_link_lib!("pcre" => "static");
         }
 
-<<<<<<< HEAD
         if cfg!(feature = "tracing") {
             cargo_emit::warning!(
                 "building with Hyperscan with {} library @ {:?}, link_paths=[{:?}], include_paths=[{:?}]",
@@ -66,19 +58,6 @@
                 link_path,
                 inc_path
             );
-=======
-        cargo_emit::warning!(
-            "building with Hyperscan with {} library @ {:?}, libs={:?}, link_paths=[{:?}], include_paths=[{:?}]",
-            link_kind,
-            prefix,
-            link_libs,
-            link_path,
-            inc_path
-        );
-
-        for lib in link_libs {
-            cargo_emit::rustc_link_lib!(lib);
->>>>>>> 0517d86f
         }
 
         Ok(inc_path)
@@ -89,7 +68,6 @@
             .env_metadata(true)
             .probe("libhs")?;
 
-<<<<<<< HEAD
         if cfg!(feature = "tracing") {
             cargo_emit::warning!(
                 "building with Hyperscan {} with {} library, libs={:?}, link_paths={:?}, include_paths={:?}",
@@ -100,16 +78,6 @@
                 libhs.include_paths
             );
         }
-=======
-        cargo_emit::warning!(
-            "building with Hyperscan {} with {} library, libs={:?}, link_paths={:?}, include_paths={:?}",
-            libhs.version,
-            link_kind,
-            libhs.libs,
-            libhs.link_paths,
-            libhs.include_paths
-        );
->>>>>>> 0517d86f
 
         if cfg!(feature = "chimera") {
             let libch = pkg_config::Config::new()
@@ -118,7 +86,6 @@
                 .env_metadata(true)
                 .probe("libch")?;
 
-<<<<<<< HEAD
             if cfg!(feature = "tracing") {
                 cargo_emit::warning!(
                     "building with Chimera {} with {} library, libs={:?}, link_paths={:?}, include_paths={:?}",
@@ -129,16 +96,6 @@
                     libch.include_paths
                 );
             }
-=======
-            cargo_emit::warning!(
-                "building with Chimera {} with {} library, libs={:?}, link_paths={:?}, include_paths={:?}",
-                libch.version,
-                link_kind,
-                libch.libs,
-                libch.link_paths,
-                libch.include_paths
-            );
->>>>>>> 0517d86f
         }
 
         libhs
@@ -155,13 +112,9 @@
     let inc_file = inc_dir.join("hs.h");
     let inc_file = inc_file.to_str().expect("header file");
 
-<<<<<<< HEAD
     if cfg!(feature = "tracing") {
         cargo_emit::warning!("generating raw Hyperscan binding file @ {}", out_file.display());
     }
-=======
-    cargo_emit::warning!("generating raw Hyperscan binding file @ {}", out_file.display());
->>>>>>> 0517d86f
 
     cargo_emit::rerun_if_changed!(inc_file);
 
@@ -180,11 +133,7 @@
         .derive_default(true)
         .derive_partialeq(true)
         .generate()
-<<<<<<< HEAD
-        .map_err(|_| anyhow!("generate binding files"))?
-=======
         .map_err(|_| anyhow::Error::msg("generate binding files"))?
->>>>>>> 0517d86f
         .write_to_file(out_file)
         .with_context(|| "write wrapper")
 }
@@ -202,13 +151,9 @@
     let inc_file = inc_dir.join("ch.h");
     let inc_file = inc_file.to_str().expect("header file");
 
-<<<<<<< HEAD
     if cfg!(feature = "tracing") {
         cargo_emit::warning!("generating raw Chimera binding file @ {}", out_file.display());
     }
-=======
-    cargo_emit::warning!("generating raw Chimera binding file @ {}", out_file.display());
->>>>>>> 0517d86f
 
     cargo_emit::rerun_if_changed!(inc_file);
 
@@ -227,11 +172,7 @@
         .derive_default(true)
         .derive_partialeq(true)
         .generate()
-<<<<<<< HEAD
-        .map_err(|_| anyhow!("generate binding files"))?
-=======
         .map_err(|_| anyhow::Error::msg("generate binding files"))?
->>>>>>> 0517d86f
         .write_to_file(out_file)
         .with_context(|| "write wrapper")
 }
@@ -243,12 +184,7 @@
         .with_context(|| "copy binding file")
 }
 
-<<<<<<< HEAD
-#[allow(clippy::unknown_clippy_lints, clippy::unnecessary_wraps)]
-#[cfg(not(feature = "chimera"))]
-=======
 #[cfg(all(not(feature = "chimera"), target_pointer_width = "64"))]
->>>>>>> 0517d86f
 fn generate_chimera_binding(_: &Path, _: &Path) -> Result<()> {
     Ok(())
 }
